// SPDX-License-Identifier: MIT OR Apache-2.0
//
// Copyright (c) Microsoft Corporation
//
// Author: Jon Lange (jlange@microsoft.com)

use core::mem::MaybeUninit;
use core::ptr::NonNull;

use crate::address::VirtAddr;
use crate::cpu::flush_tlb_global_sync;
use crate::cpu::mem::{copy_bytes, write_bytes};
use crate::cpu::percpu::this_cpu;
use crate::error::SvsmError;
use crate::mm::validate::{
    valid_bitmap_clear_valid_4k, valid_bitmap_set_valid_4k, valid_bitmap_valid_addr,
};
use crate::mm::{virt_to_phys, PageBox};
use crate::platform::{PageStateChangeOp, PageValidateOp, SVSM_PLATFORM};
use crate::protocols::errors::SvsmReqError;
use crate::types::{PageSize, PAGE_SIZE};
use crate::utils::MemoryRegion;

use zerocopy::{FromBytes, FromZeros};
// use crate::sev::SevSnpError;
/// Makes a virtual page shared by revoking its validation, updating the
/// page state, and modifying the page tables accordingly.
///
/// # Arguments
///
/// * `vaddr` - The virtual address of the page to be made shared.
///
/// # Safety
///
/// Converting the memory at `vaddr` must be safe within Rust's memory model.
/// Notably any objects at `vaddr` must tolerate unsynchronized writes of any
<<<<<<< HEAD
/// bit pattern.
=======
/// bit pattern.  In addition, the caller must take responsibility for
/// returning a page to the private state if it is ever freed.
>>>>>>> a512c93b
pub unsafe fn make_page_shared(vaddr: VirtAddr) -> Result<(), SvsmError> {
    // Revoke page validation before changing page state.
		// let unchange = SvsmError::from(SevSnpError::FAIL_UNCHANGED(0x10));
		/*
    match SVSM_PLATFORM.validate_virtual_page_range(
        MemoryRegion::new(vaddr, PAGE_SIZE),
        PageValidateOp::Invalidate,
    ) {
			Ok(()) => {},
			Err(e) => {
//				if e != unchange {
//					return Err(e);
//				}
			}
		};
		*/
		SVSM_PLATFORM.validate_virtual_page_range(
			MemoryRegion::new(vaddr,PAGE_SIZE),
			PageValidateOp::Invalidate,
			)?;
    let paddr = virt_to_phys(vaddr);
    if valid_bitmap_valid_addr(paddr) {
        valid_bitmap_clear_valid_4k(paddr);
    }

		log::info!("validate_virtual_page_range");

    // Ask the hypervisor to make the page shared.
    SVSM_PLATFORM.page_state_change(
        MemoryRegion::new(paddr, PAGE_SIZE),
        PageSize::Regular,
        PageStateChangeOp::Shared,
    )?;

    // Update the page tables to map the page as shared.
    this_cpu()
        .get_pgtable()
        .set_shared_4k(vaddr)
        .expect("Failed to remap shared page in page tables");
    flush_tlb_global_sync();

    Ok(())
}

/// Makes a virtual page private by updating the page tables, modifying the
/// page state, and revalidating the page.
///
/// # Arguments
///
/// * `vaddr` - The virtual address of the page to be made private.
///
/// # Safety
///
/// Converting the memory at `vaddr` must be safe within Rust's memory model.
/// No outstanding references to the page may exist.
pub unsafe fn make_page_private(vaddr: VirtAddr) -> Result<(), SvsmError> {
    // Update the page tables to map the page as private.
    this_cpu().get_pgtable().set_encrypted_4k(vaddr)?;
    flush_tlb_global_sync();

    // Ask the hypervisor to make the page private.
    let paddr = virt_to_phys(vaddr);
    SVSM_PLATFORM.page_state_change(
        MemoryRegion::new(paddr, PAGE_SIZE),
        PageSize::Regular,
        PageStateChangeOp::Private,
    )?;

    // Validate the page now that it is private again.
    SVSM_PLATFORM.validate_virtual_page_range(
        MemoryRegion::new(vaddr, PAGE_SIZE),
        PageValidateOp::Validate,
    )?;
    if valid_bitmap_valid_addr(paddr) {
        valid_bitmap_set_valid_4k(paddr);
    }

    Ok(())
}

/// SharedBox is a safe wrapper around memory pages shared with the host.
pub struct SharedBox<T> {
    ptr: NonNull<T>,
}

impl<T> SharedBox<T> {
    /// Allocate some memory and share it with the host.
    pub fn try_new_zeroed() -> Result<Self, SvsmError> {
        let page_box = PageBox::<MaybeUninit<T>>::try_new_zeroed()?;
        let vaddr = page_box.vaddr();

        let ptr = NonNull::from(PageBox::leak(page_box)).cast::<T>();

        for offset in (0..core::mem::size_of::<T>()).step_by(PAGE_SIZE) {
            unsafe {
                make_page_shared(vaddr + offset)?;
            }
        }

        Ok(Self { ptr })
    }

    /// Returns the virtual address of the memory.
    pub fn addr(&self) -> VirtAddr {
        VirtAddr::from(self.ptr.as_ptr())
    }

    /// Read the currently stored value into `out`.
    pub fn read_into(&self, out: &mut T)
    where
        T: FromBytes + Copy,
    {
        unsafe {
            // SAFETY: `self.ptr` is valid. Any bitpattern is valid for `T`.
            copy_bytes(
                self.ptr.as_ptr() as usize,
                out as *const T as usize,
                size_of::<T>(),
            );
        }
    }

    /// Share `value` with the host.
    pub fn write_from(&mut self, value: &T)
    where
        T: Copy,
    {
        unsafe {
            // SAFETY: `self.ptr` is valid..
            copy_bytes(
                value as *const T as usize,
                self.ptr.as_ptr() as usize,
                size_of::<T>(),
            );
        }
    }

    /// Leak the memory.
    pub fn leak(self) -> NonNull<T> {
        let ptr = self.ptr;
        core::mem::forget(self);
        ptr
    }
}

impl<T, const N: usize> SharedBox<[T; N]> {
    /// Clear the first `n` elements.
    pub fn nclear(&mut self, n: usize) -> Result<(), SvsmReqError>
    where
        T: FromZeros,
    {
        if n > N {
            return Err(SvsmReqError::invalid_parameter());
        }

        unsafe {
            // SAFETY: `self.ptr` is valid and we did a bounds check on `n`.
            write_bytes(self.ptr.as_ptr() as usize, size_of::<T>() * n, 0);
        }

        Ok(())
    }

    /// Fill up the `outbuf` slice provided with bytes from data
    pub fn copy_to_slice(&self, outbuf: &mut [T]) -> Result<(), SvsmReqError>
    where
        T: FromBytes + Copy,
    {
        if outbuf.len() > N {
            return Err(SvsmReqError::invalid_parameter());
        }

        let size = core::mem::size_of_val(outbuf);
        unsafe {
            // SAFETY: `self.ptr` is valid.
            copy_bytes(
                self.ptr.as_ptr() as usize,
                outbuf.as_mut_ptr() as usize,
                size,
            );
        }

        Ok(())
    }
}

unsafe impl<T> Send for SharedBox<T> where T: Send {}
unsafe impl<T> Sync for SharedBox<T> where T: Sync {}

impl<T> Drop for SharedBox<T> {
    fn drop(&mut self) {
        // Re-encrypt the pages.
        let res = (0..size_of::<Self>())
            .step_by(PAGE_SIZE)
            .try_for_each(|offset| unsafe { make_page_private(self.addr() + offset) });

        // If re-encrypting was successful free the memory otherwise leak it.
        if res.is_ok() {
            drop(unsafe { PageBox::from_raw(self.ptr.cast::<MaybeUninit<T>>()) });
        } else {
            log::error!("failed to set pages to encrypted. Memory leak!");
        }
    }
}

impl<T> core::fmt::Debug for SharedBox<T> {
    fn fmt(&self, f: &mut core::fmt::Formatter<'_>) -> core::fmt::Result {
        f.debug_struct("SharedBox").finish_non_exhaustive()
    }
}<|MERGE_RESOLUTION|>--- conflicted
+++ resolved
@@ -34,12 +34,8 @@
 ///
 /// Converting the memory at `vaddr` must be safe within Rust's memory model.
 /// Notably any objects at `vaddr` must tolerate unsynchronized writes of any
-<<<<<<< HEAD
-/// bit pattern.
-=======
 /// bit pattern.  In addition, the caller must take responsibility for
 /// returning a page to the private state if it is ever freed.
->>>>>>> a512c93b
 pub unsafe fn make_page_shared(vaddr: VirtAddr) -> Result<(), SvsmError> {
     // Revoke page validation before changing page state.
 		// let unchange = SvsmError::from(SevSnpError::FAIL_UNCHANGED(0x10));
