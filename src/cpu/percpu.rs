// SPDX-License-Identifier: MIT OR Apache-2.0
//
// Copyright (c) 2022-2023 SUSE LLC
//
// Author: Joerg Roedel <jroedel@suse.de>

extern crate alloc;

use super::gdt::load_tss;
use super::tss::{X86Tss, IST_DF};
use crate::address::{Address, PhysAddr, VirtAddr};
use crate::cpu::tss::TSS_LIMIT;
use crate::cpu::vmsa::init_guest_vmsa;
use crate::error::SvsmError;
use crate::locking::{LockGuard, RWLock, SpinLock};
use crate::mm::alloc::{allocate_page, allocate_zeroed_page};
use crate::mm::pagetable::{get_init_pgtable_locked, PTEntryFlags, PageTableRef};
use crate::mm::virtualrange::VirtualRange;
use crate::mm::vm::{Mapping, VMKernelStack, VMPhysMem, VMRMapping, VMReserved, VMR};
use crate::mm::{
    virt_to_phys, SVSM_PERCPU_BASE, SVSM_PERCPU_CAA_BASE, SVSM_PERCPU_END,
    SVSM_PERCPU_TEMP_BASE_2M, SVSM_PERCPU_TEMP_BASE_4K, SVSM_PERCPU_TEMP_END_2M,
    SVSM_PERCPU_TEMP_END_4K, SVSM_PERCPU_VMSA_BASE, SVSM_STACKS_INIT_TASK, SVSM_STACK_IST_DF_BASE,
};
use crate::sev::ghcb::GHCB;
use crate::sev::utils::RMPFlags;
use crate::sev::vmsa::{allocate_new_vmsa, VMSASegment, VMSA};
use crate::task::RunQueue;
use crate::types::{PAGE_SHIFT, PAGE_SHIFT_2M, PAGE_SIZE, PAGE_SIZE_2M, SVSM_TR_FLAGS, SVSM_TSS};
use alloc::sync::Arc;
use alloc::vec::Vec;
use core::cell::UnsafeCell;
use core::ptr;
use core::sync::atomic::{AtomicBool, Ordering};

#[derive(Debug)]
struct PerCpuInfo {
    apic_id: u32,
    addr: VirtAddr,
}

impl PerCpuInfo {
    const fn new(apic_id: u32, addr: VirtAddr) -> Self {
        Self { apic_id, addr }
    }
}

// PERCPU areas virtual addresses into shared memory
pub static PERCPU_AREAS: PerCpuAreas = PerCpuAreas::new();

// We use an UnsafeCell to allow for a static with interior
// mutability. Normally, we would need to guarantee synchronization
// on the backing datatype, but this is not needed because writes to
// the structure only occur at initialization, from CPU 0, and reads
// should only occur after all writes are done.
#[derive(Debug)]
pub struct PerCpuAreas {
    areas: UnsafeCell<Vec<PerCpuInfo>>,
}

unsafe impl Sync for PerCpuAreas {}

impl PerCpuAreas {
    const fn new() -> Self {
        Self {
            areas: UnsafeCell::new(Vec::new()),
        }
    }

    unsafe fn push(&self, info: PerCpuInfo) {
        let ptr = self.areas.get().as_mut().unwrap();
        ptr.push(info);
    }

    // Fails if no such area exists or its address is NULL
    pub fn get(&self, apic_id: u32) -> Option<&'static PerCpu> {
        // For this to not produce UB the only invariant we must
        // uphold is that there are no mutations or mutable aliases
        // going on when casting via as_ref(). This only happens via
        // Self::push(), which is intentionally unsafe and private.
        let ptr = unsafe { self.areas.get().as_ref().unwrap() };
        ptr.iter().find(|info| info.apic_id == apic_id).map(|info| {
            let ptr = info.addr.as_ptr::<PerCpu>();
            unsafe { ptr.as_ref().unwrap() }
        })
    }
}

#[derive(Copy, Clone, Debug)]
pub struct VmsaRef {
    pub vaddr: VirtAddr,
    pub paddr: PhysAddr,
    pub guest_owned: bool,
}

impl VmsaRef {
    const fn new(v: VirtAddr, p: PhysAddr, g: bool) -> Self {
        VmsaRef {
            vaddr: v,
            paddr: p,
            guest_owned: g,
        }
    }

    pub fn vmsa(&mut self) -> &mut VMSA {
        let ptr = self.vaddr.as_mut_ptr::<VMSA>();
        unsafe { ptr.as_mut().unwrap() }
    }
}

#[derive(Debug)]
struct IstStacks {
    double_fault_stack: Option<VirtAddr>,
}

impl IstStacks {
    const fn new() -> Self {
        IstStacks {
            double_fault_stack: None,
        }
    }
}

#[derive(Debug, Clone, Copy)]
pub struct GuestVmsaRef {
    vmsa: Option<PhysAddr>,
    caa: Option<PhysAddr>,
    generation: u64,
    gen_in_use: u64,
}

impl GuestVmsaRef {
    pub const fn new() -> Self {
        GuestVmsaRef {
            vmsa: None,
            caa: None,
            generation: 1,
            gen_in_use: 0,
        }
    }

    pub fn needs_update(&self) -> bool {
        self.generation != self.gen_in_use
    }

    pub fn update_vmsa(&mut self, paddr: Option<PhysAddr>) {
        self.vmsa = paddr;
        self.generation += 1;
    }

    pub fn update_caa(&mut self, paddr: Option<PhysAddr>) {
        self.caa = paddr;
        self.generation += 1;
    }

    pub fn update_vmsa_caa(&mut self, vmsa: Option<PhysAddr>, caa: Option<PhysAddr>) {
        self.vmsa = vmsa;
        self.caa = caa;
        self.generation += 1;
    }

    pub fn set_updated(&mut self) {
        self.gen_in_use = self.generation;
    }

    pub fn vmsa_phys(&self) -> Option<PhysAddr> {
        self.vmsa
    }

    pub fn caa_phys(&self) -> Option<PhysAddr> {
        self.caa
    }
}

#[derive(Debug)]
pub struct PerCpu {
    online: AtomicBool,
    apic_id: u32,
    pgtbl: SpinLock<PageTableRef>,
    ghcb: *mut GHCB,
    init_stack: Option<VirtAddr>,
    ist: IstStacks,
    tss: X86Tss,
    svsm_vmsa: Option<VmsaRef>,
    guest_vmsa: SpinLock<GuestVmsaRef>,
    reset_ip: u64,

    /// PerCpu Virtual Memory Range
    vm_range: VMR,

    /// Address allocator for per-cpu 4k temporary mappings
    pub vrange_4k: VirtualRange,
    /// Address allocator for per-cpu 2m temporary mappings
    pub vrange_2m: VirtualRange,

    /// Task list that has been assigned for scheduling on this CPU
    runqueue: RWLock<RunQueue>,
}

impl PerCpu {
    fn new(apic_id: u32) -> Self {
        PerCpu {
            online: AtomicBool::new(false),
            apic_id,
            pgtbl: SpinLock::<PageTableRef>::new(PageTableRef::unset()),
            ghcb: ptr::null_mut(),
            init_stack: None,
            ist: IstStacks::new(),
            tss: X86Tss::new(),
            svsm_vmsa: None,
            guest_vmsa: SpinLock::new(GuestVmsaRef::new()),
            reset_ip: 0xffff_fff0u64,
            vm_range: VMR::new(SVSM_PERCPU_BASE, SVSM_PERCPU_END, PTEntryFlags::GLOBAL),
            vrange_4k: VirtualRange::new(),
            vrange_2m: VirtualRange::new(),
            runqueue: RWLock::new(RunQueue::new(apic_id)),
        }
    }

    pub fn alloc(apic_id: u32) -> Result<*mut PerCpu, SvsmError> {
        let vaddr = allocate_zeroed_page()?;
        unsafe {
            let percpu = vaddr.as_mut_ptr::<PerCpu>();
            (*percpu) = PerCpu::new(apic_id);
            PERCPU_AREAS.push(PerCpuInfo::new(apic_id, vaddr));
            Ok(percpu)
        }
    }

    pub fn set_online(&mut self) {
        self.online.store(true, Ordering::Relaxed);
    }

    pub fn is_online(&self) -> bool {
        self.online.load(Ordering::Acquire)
    }

    pub const fn get_apic_id(&self) -> u32 {
        self.apic_id
    }

    fn allocate_page_table(&mut self) -> Result<(), SvsmError> {
        self.vm_range.initialize()?;
        let mut pgtable_ref = get_init_pgtable_locked().clone_shared()?;
        self.vm_range.populate(&mut pgtable_ref);
        self.set_pgtable(pgtable_ref);

        Ok(())
    }

    pub fn set_pgtable(&mut self, pgtable: PageTableRef) {
        let mut my_pgtable = self.get_pgtable();
        *my_pgtable = pgtable;
    }

    fn allocate_stack(&mut self, base: VirtAddr) -> Result<VirtAddr, SvsmError> {
        let stack = VMKernelStack::new()?;
        let top_of_stack = stack.top_of_stack(base);
        let mapping = Arc::new(Mapping::new(stack));

        self.vm_range.insert_at(base, mapping)?;

        Ok(top_of_stack)
    }

    fn allocate_init_stack(&mut self) -> Result<(), SvsmError> {
        self.init_stack = Some(self.allocate_stack(SVSM_STACKS_INIT_TASK)?);
        Ok(())
    }

    fn allocate_ist_stacks(&mut self) -> Result<(), SvsmError> {
        self.ist.double_fault_stack = Some(self.allocate_stack(SVSM_STACK_IST_DF_BASE)?);
        Ok(())
    }

    pub fn get_pgtable(&self) -> LockGuard<PageTableRef> {
        self.pgtbl.lock()
    }

    pub fn setup_ghcb(&mut self) -> Result<(), SvsmError> {
        let ghcb_page = allocate_page().expect("Failed to allocate GHCB page");
        self.ghcb = ghcb_page.as_mut_ptr::<GHCB>();
        unsafe { (*self.ghcb).init() }
    }

    pub fn register_ghcb(&self) -> Result<(), SvsmError> {
        unsafe { self.ghcb.as_ref().unwrap().register() }
    }

    pub fn get_top_of_stack(&self) -> VirtAddr {
        self.init_stack.unwrap()
    }

    pub fn get_top_of_df_stack(&self) -> VirtAddr {
        self.ist.double_fault_stack.unwrap()
    }

    fn setup_tss(&mut self) {
        self.tss.ist_stacks[IST_DF] = self.ist.double_fault_stack.unwrap();
    }

    pub fn map_self_stage2(&mut self) -> Result<(), SvsmError> {
        let vaddr = VirtAddr::from(self as *const PerCpu);
        let paddr = virt_to_phys(vaddr);
        let flags = PTEntryFlags::data();

        self.get_pgtable().map_4k(SVSM_PERCPU_BASE, paddr, flags)
    }

    pub fn map_self(&mut self) -> Result<(), SvsmError> {
        let vaddr = VirtAddr::from(self as *const PerCpu);
        let paddr = virt_to_phys(vaddr);

        let self_mapping = Arc::new(VMPhysMem::new_mapping(paddr, PAGE_SIZE, true));
        self.vm_range.insert_at(SVSM_PERCPU_BASE, self_mapping)?;

        Ok(())
    }

    fn initialize_vm_ranges(&mut self) -> Result<(), SvsmError> {
        let size_4k = SVSM_PERCPU_TEMP_END_4K - SVSM_PERCPU_TEMP_BASE_4K;
        let temp_mapping_4k = Arc::new(VMReserved::new_mapping(size_4k));
        self.vm_range
            .insert_at(SVSM_PERCPU_TEMP_BASE_4K, temp_mapping_4k)?;

        let size_2m = SVSM_PERCPU_TEMP_END_2M - SVSM_PERCPU_TEMP_BASE_2M;
        let temp_mapping_2m = Arc::new(VMReserved::new_mapping(size_2m));
        self.vm_range
            .insert_at(SVSM_PERCPU_TEMP_BASE_2M, temp_mapping_2m)?;

        Ok(())
    }

    pub fn dump_vm_ranges(&self) {
        self.vm_range.dump_ranges();
    }

    pub fn setup(&mut self) -> Result<(), SvsmError> {
        // Allocate page-table
        self.allocate_page_table()?;

        // Map PerCpu data in own page-table
        self.map_self()?;

        // Reserve ranges for temporary mappings
        self.initialize_vm_ranges()?;

        // Setup GHCB
        self.setup_ghcb()?;

        // Allocate per-cpu init stack
        self.allocate_init_stack()?;

        // Allocate IST stacks
        self.allocate_ist_stacks()?;

        // Setup TSS
        self.setup_tss();

        // Initialize allocator for temporary mappings
        self.virt_range_init();

        Ok(())
    }

    // Setup code which needs to run on the target CPU
    pub fn setup_on_cpu(&self) -> Result<(), SvsmError> {
        self.register_ghcb()
    }

    pub fn load_pgtable(&mut self) {
        self.get_pgtable().load();
    }

    pub fn load_tss(&mut self) {
        load_tss(&self.tss);
    }

    pub fn load(&mut self) {
        self.load_pgtable();
        self.load_tss();
    }

    pub fn shutdown(&mut self) -> Result<(), SvsmError> {
        if self.ghcb.is_null() {
            return Ok(());
        }

        unsafe { (*self.ghcb).shutdown() }
    }

    pub fn set_reset_ip(&mut self, reset_ip: u64) {
        self.reset_ip = reset_ip;
    }

    pub fn ghcb(&mut self) -> &'static mut GHCB {
        unsafe { self.ghcb.as_mut().unwrap() }
    }

    pub fn alloc_svsm_vmsa(&mut self) -> Result<(), SvsmError> {
        if self.svsm_vmsa.is_some() {
            // FIXME: add a more explicit error variant for this condition
            return Err(SvsmError::Mem);
        }

        let vaddr = allocate_new_vmsa(RMPFlags::GUEST_VMPL)?;
        let paddr = virt_to_phys(vaddr);

        self.svsm_vmsa = Some(VmsaRef::new(vaddr, paddr, false));

        Ok(())
    }

    pub fn get_svsm_vmsa(&mut self) -> &mut Option<VmsaRef> {
        &mut self.svsm_vmsa
    }

    pub fn prepare_svsm_vmsa(&mut self, start_rip: u64) {
        let mut vmsa = self.svsm_vmsa.unwrap();
        let vmsa_ref = vmsa.vmsa();

        vmsa_ref.tr = self.vmsa_tr_segment();
        vmsa_ref.rip = start_rip;
        vmsa_ref.rsp = self.get_top_of_stack().into();
        vmsa_ref.cr3 = self.get_pgtable().cr3_value().into();
    }

    pub fn unmap_guest_vmsa(&self) {
        assert!(self.apic_id == this_cpu().get_apic_id());
        // Ignore errors - the mapping might or might not be there
        let _ = self.vm_range.remove(SVSM_PERCPU_VMSA_BASE);
    }

    pub fn map_guest_vmsa(&self, paddr: PhysAddr) -> Result<(), SvsmError> {
        assert!(self.apic_id == this_cpu().get_apic_id());
        let vmsa_mapping = Arc::new(VMPhysMem::new_mapping(paddr, PAGE_SIZE, true));
        self.vm_range
            .insert_at(SVSM_PERCPU_VMSA_BASE, vmsa_mapping)?;

        Ok(())
    }

    pub fn clear_guest_vmsa_if_match(&self, paddr: PhysAddr) {
        let mut locked = self.guest_vmsa.lock();
        if locked.vmsa.is_none() {
            return;
        }

        let vmsa_phys = locked.vmsa_phys();
        if vmsa_phys.unwrap() == paddr {
            locked.update_vmsa(None);
        }
    }

    pub fn update_guest_vmsa_caa(&self, vmsa: PhysAddr, caa: PhysAddr) {
        let mut locked = self.guest_vmsa.lock();
        locked.update_vmsa_caa(Some(vmsa), Some(caa));
    }

    pub fn update_guest_vmsa(&self, vmsa: PhysAddr) {
        let mut locked = self.guest_vmsa.lock();
        locked.update_vmsa(Some(vmsa));
    }

    pub fn update_guest_caa(&self, caa: PhysAddr) {
        let mut locked = self.guest_vmsa.lock();
        locked.update_caa(Some(caa));
    }

    pub fn guest_vmsa_ref(&self) -> LockGuard<GuestVmsaRef> {
        self.guest_vmsa.lock()
    }

    pub fn guest_vmsa(&mut self) -> &mut VMSA {
        let locked = self.guest_vmsa.lock();

        assert!(locked.vmsa_phys().is_some());

        unsafe { SVSM_PERCPU_VMSA_BASE.as_mut_ptr::<VMSA>().as_mut().unwrap() }
    }

    pub fn alloc_guest_vmsa(&mut self) -> Result<(), SvsmError> {
        let vaddr = allocate_new_vmsa(RMPFlags::GUEST_VMPL)?;
        let paddr = virt_to_phys(vaddr);

        let vmsa = VMSA::from_virt_addr(vaddr);
        init_guest_vmsa(vmsa, self.reset_ip);

        self.update_guest_vmsa(paddr);

        Ok(())
    }

    pub fn unmap_caa(&self) {
        // Ignore errors - the mapping might or might not be there
        let _ = self.vm_range.remove(SVSM_PERCPU_CAA_BASE);
    }

    pub fn map_guest_caa(&self, paddr: PhysAddr) -> Result<(), SvsmError> {
        self.unmap_caa();

        let caa_mapping = Arc::new(VMPhysMem::new_mapping(paddr, PAGE_SIZE, true));
        self.vm_range.insert_at(SVSM_PERCPU_CAA_BASE, caa_mapping)?;

        Ok(())
    }

    pub fn caa_addr(&self) -> Option<VirtAddr> {
        let locked = self.guest_vmsa.lock();
        let caa_phys = locked.caa_phys()?;
        let offset = caa_phys.page_offset();

        Some(SVSM_PERCPU_CAA_BASE + offset)
    }

    fn vmsa_tr_segment(&self) -> VMSASegment {
        VMSASegment {
            selector: SVSM_TSS,
            flags: SVSM_TR_FLAGS,
            limit: TSS_LIMIT as u32,
            base: (&self.tss as *const X86Tss) as u64,
        }
    }

    pub fn virt_range_init(&mut self) {
        // Initialize 4k range
        let page_count = (SVSM_PERCPU_TEMP_END_4K - SVSM_PERCPU_TEMP_BASE_4K) / PAGE_SIZE;
        assert!(page_count <= VirtualRange::CAPACITY);
        self.vrange_4k
            .init(SVSM_PERCPU_TEMP_BASE_4K, page_count, PAGE_SHIFT);

        // Initialize 2M range
        let page_count = (SVSM_PERCPU_TEMP_END_2M - SVSM_PERCPU_TEMP_BASE_2M) / PAGE_SIZE_2M;
        assert!(page_count <= VirtualRange::CAPACITY);
        self.vrange_2m
            .init(SVSM_PERCPU_TEMP_BASE_2M, page_count, PAGE_SHIFT_2M);
    }

    /// Create a new virtual memory mapping in the PerCpu VMR
    ///
    /// # Arguments
    ///
    /// * `mapping` - The mapping to insert into the PerCpu VMR
    ///
    /// # Returns
    ///
    /// On success, a new ['VMRMapping'} that provides a virtual memory address for
    /// the mapping which remains valid until the ['VRMapping'] is dropped.
    ///
    /// On error, an ['SvsmError'].
    pub fn new_mapping(&mut self, mapping: Arc<Mapping>) -> Result<VMRMapping, SvsmError> {
        VMRMapping::new(&mut self.vm_range, mapping)
    }

    /// Add the PerCpu virtual range into the provided pagetable
    ///
    /// # Arguments
    ///
    /// * `pt` - The page table to populate the the PerCpu range into
    pub fn populate_page_table(&self, pt: &mut PageTableRef) {
        self.vm_range.populate(pt);
    }

<<<<<<< HEAD
    pub fn handle_pf(&self, vaddr: VirtAddr, write: bool) -> Result<(), SvsmError> {
        self.vm_range.handle_page_fault(vaddr, write)
=======
    /// Allocate any candidate unallocated tasks from the global task list to our
    /// CPU runqueue.
    pub fn allocate_tasks(&mut self) {
        self.runqueue.lock_write().allocate();
    }

    /// Access the PerCpu runqueue protected with a lock
    pub fn runqueue(&self) -> &RWLock<RunQueue> {
        &self.runqueue
>>>>>>> a8db2620
    }
}

unsafe impl Sync for PerCpu {}

pub fn this_cpu() -> &'static PerCpu {
    unsafe { SVSM_PERCPU_BASE.as_ptr::<PerCpu>().as_ref().unwrap() }
}

pub fn this_cpu_mut() -> &'static mut PerCpu {
    unsafe { SVSM_PERCPU_BASE.as_mut_ptr::<PerCpu>().as_mut().unwrap() }
}

#[derive(Debug, Clone, Copy)]
pub struct VmsaRegistryEntry {
    pub paddr: PhysAddr,
    pub apic_id: u32,
    pub guest_owned: bool,
    pub in_use: bool,
}

impl VmsaRegistryEntry {
    pub const fn new(paddr: PhysAddr, apic_id: u32, guest_owned: bool) -> Self {
        VmsaRegistryEntry {
            paddr,
            apic_id,
            guest_owned,
            in_use: false,
        }
    }
}

// PERCPU VMSAs to apic_id map
pub static PERCPU_VMSAS: PerCpuVmsas = PerCpuVmsas::new();

#[derive(Debug)]
pub struct PerCpuVmsas {
    vmsas: RWLock<Vec<VmsaRegistryEntry>>,
}

impl PerCpuVmsas {
    const fn new() -> Self {
        Self {
            vmsas: RWLock::new(Vec::new()),
        }
    }

    pub fn exists(&self, paddr: PhysAddr) -> bool {
        self.vmsas
            .lock_read()
            .iter()
            .any(|vmsa| vmsa.paddr == paddr)
    }

    pub fn register(
        &self,
        paddr: PhysAddr,
        apic_id: u32,
        guest_owned: bool,
    ) -> Result<(), SvsmError> {
        let mut guard = self.vmsas.lock_write();
        if guard.iter().any(|vmsa| vmsa.paddr == paddr) {
            return Err(SvsmError::InvalidAddress);
        }

        guard.push(VmsaRegistryEntry::new(paddr, apic_id, guest_owned));
        Ok(())
    }

    pub fn set_used(&self, paddr: PhysAddr) -> Option<u32> {
        self.vmsas
            .lock_write()
            .iter_mut()
            .find(|vmsa| vmsa.paddr == paddr && !vmsa.in_use)
            .map(|vmsa| {
                vmsa.in_use = true;
                vmsa.apic_id
            })
    }

    pub fn unregister(&self, paddr: PhysAddr, in_use: bool) -> Result<VmsaRegistryEntry, u64> {
        let mut guard = self.vmsas.lock_write();
        let index = guard
            .iter()
            .position(|vmsa| vmsa.paddr == paddr && vmsa.in_use == in_use)
            .ok_or(0u64)?;

        if in_use {
            let vmsa = &guard[index];

            if vmsa.apic_id == 0 {
                return Err(0);
            }

            let target_cpu = PERCPU_AREAS
                .get(vmsa.apic_id)
                .expect("Invalid APIC-ID in VMSA registry");
            target_cpu.clear_guest_vmsa_if_match(paddr);
        }

        Ok(guard.swap_remove(index))
    }
}<|MERGE_RESOLUTION|>--- conflicted
+++ resolved
@@ -561,10 +561,10 @@
         self.vm_range.populate(pt);
     }
 
-<<<<<<< HEAD
     pub fn handle_pf(&self, vaddr: VirtAddr, write: bool) -> Result<(), SvsmError> {
         self.vm_range.handle_page_fault(vaddr, write)
-=======
+    }
+
     /// Allocate any candidate unallocated tasks from the global task list to our
     /// CPU runqueue.
     pub fn allocate_tasks(&mut self) {
@@ -574,7 +574,6 @@
     /// Access the PerCpu runqueue protected with a lock
     pub fn runqueue(&self) -> &RWLock<RunQueue> {
         &self.runqueue
->>>>>>> a8db2620
     }
 }
 
